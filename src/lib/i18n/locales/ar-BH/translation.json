--- conflicted
+++ resolved
@@ -284,13 +284,8 @@
 	"Name your modelfile": "قم بتسمية ملف النموذج الخاص بك",
 	"New Chat": "دردشة جديدة",
 	"New Password": "كلمة المرور الجديدة",
-<<<<<<< HEAD
 	"No results found": "لا توجد نتايج",
-	"No source available": "",
-=======
-	"No results found": "",
 	"No source available": "لا يوجد مصدر متاح",
->>>>>>> 8b0144cd
 	"Not factually correct": "ليس صحيحا من حيث الواقع",
 	"Not sure what to add?": "لست متأكدا ما يجب إضافته؟",
 	"Not sure what to write? Switch to": "لست متأكدا ماذا أكتب؟ التبديل إلى",
@@ -412,13 +407,8 @@
 	"Sign Out": "تسجيل الخروج",
 	"Sign up": "تسجيل",
 	"Signing in": "جاري الدخول",
-<<<<<<< HEAD
-	"Source": "",
+	"Source": "المصدر",
 	"Speech recognition error: {{error}}": "{{error}} خطأ في التعرف على الكلام",
-=======
-	"Source": "المصدر",
-	"Speech recognition error: {{error}}": "خطأ في التعرف على الكلام: {{error}}",
->>>>>>> 8b0144cd
 	"Speech-to-Text Engine": "محرك تحويل الكلام إلى نص",
 	"SpeechRecognition API is not supported in this browser.": "API SpeechRecognition غير مدعومة في هذا المتصفح.",
 	"Stop Sequence": "وقف التسلسل",
